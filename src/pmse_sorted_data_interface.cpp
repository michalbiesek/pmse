/*
 * Copyright 2014-2016, Intel Corporation
 *
 * Redistribution and use in source and binary forms, with or without
 * modification, are permitted provided that the following conditions
 * are met:
 *
 *     * Redistributions of source code must retain the above copyright
 *       notice, this list of conditions and the following disclaimer.
 *
 *     * Redistributions in binary form must reproduce the above copyright
 *       notice, this list of conditions and the following disclaimer in
 *       the documentation and/or other materials provided with the
 *       distribution.
 *
 *     * Neither the name of the copyright holder nor the names of its
 *       contributors may be used to endorse or promote products derived
 *       from this software without specific prior written permission.
 *
 * THIS SOFTWARE IS PROVIDED BY THE COPYRIGHT HOLDERS AND CONTRIBUTORS
 * "AS IS" AND ANY EXPRESS OR IMPLIED WARRANTIES, INCLUDING, BUT NOT
 * LIMITED TO, THE IMPLIED WARRANTIES OF MERCHANTABILITY AND FITNESS FOR
 * A PARTICULAR PURPOSE ARE DISCLAIMED. IN NO EVENT SHALL THE COPYRIGHT
 * OWNER OR CONTRIBUTORS BE LIABLE FOR ANY DIRECT, INDIRECT, INCIDENTAL,
 * SPECIAL, EXEMPLARY, OR CONSEQUENTIAL DAMAGES (INCLUDING, BUT NOT
 * LIMITED TO, PROCUREMENT OF SUBSTITUTE GOODS OR SERVICES; LOSS OF USE,
 * DATA, OR PROFITS; OR BUSINESS INTERRUPTION) HOWEVER CAUSED AND ON ANY
 * THEORY OF LIABILITY, WHETHER IN CONTRACT, STRICT LIABILITY, OR TORT
 * (INCLUDING NEGLIGENCE OR OTHERWISE) ARISING IN ANY WAY OUT OF THE USE
 * OF THIS SOFTWARE, EVEN IF ADVISED OF THE POSSIBILITY OF SUCH DAMAGE.
 */

#define MONGO_LOG_DEFAULT_COMPONENT ::mongo::logger::LogComponent::kStorage

#include "pmse_sorted_data_interface.h"
#include "pmse_index_cursor.h"

namespace mongo {

PmseSortedDataInterface::PmseSortedDataInterface(StringData ident,
                                                 const IndexDescriptor* desc,
                                                 StringData dbpath) {
    filepath = dbpath;
    std::string filename = filepath.toString() + ident.toString();
    _desc = desc;

    if (access(filename.c_str(), F_OK) != 0) {
        pm_pool = pool<PmseTree>::create(filename.c_str(), "pmse",
                        10 * PMEMOBJ_MIN_POOL, 0666);
    } else {
        pm_pool = pool<PmseTree>::open(filename.c_str(), "pmse");
        std::cout << " openPool = " << std::endl;

    }
    tree = pm_pool.get_root();

}

/*
 * Insert new (Key,RecordID) into Sorted Index into correct place. Placement must be chosen basing on key value.
 *
 */
Status PmseSortedDataInterface::insert(OperationContext* txn,
                                       const BSONObj& key, const RecordId& loc,
                                       bool dupsAllowed) {

    BSONObj_PM bsonPM;
    BSONObj owned = key.getOwned();

    persistent_ptr<char> obj;

    try {
        transaction::exec_tx(pm_pool,
                        [&] {
                            obj = pmemobj_tx_alloc(owned.objsize(), 1);
                            memcpy( (void*)obj.get(), owned.objdata(), owned.objsize());
                        });
    } catch (std::exception &e) {
        std::cout << e.what() << std::endl;
    }
    bsonPM.data = obj;

    return tree->insert(pm_pool, bsonPM, loc, _desc->keyPattern(), dupsAllowed);
}

/*
 * Remove given record from Sorted Index *
 */
void PmseSortedDataInterface::unindex(OperationContext* txn, const BSONObj& key,
                                      const RecordId& loc, bool dupsAllowed) {
    BSONObj owned = key.getOwned();
    try {
        transaction::exec_tx(pm_pool,
                        [&] {
                            tree->remove(pm_pool, owned, loc, dupsAllowed, _desc->keyPattern());
                        });
<<<<<<< HEAD
    --_records;

=======
>>>>>>> 2cb8cf95
    } catch (std::exception &e) {
        std::cout << e.what() << std::endl;
    }

}

std::unique_ptr<SortedDataInterface::Cursor> PmseSortedDataInterface::newCursor(
                OperationContext* txn, bool isForward) const {
    return stdx::make_unique <PmseCursor> (txn, isForward, tree, _desc->keyPattern(), _desc->unique());
}

class PMStoreSortedDataBuilderInterface : public SortedDataBuilderInterface {
    MONGO_DISALLOW_COPYING(PMStoreSortedDataBuilderInterface)
    ;

public:

    PMStoreSortedDataBuilderInterface(PmseSortedDataInterface* index,
                                      OperationContext* txn) :
                    _index(index), _txn(txn) {
    }

    virtual Status addKey(const BSONObj& key, const RecordId& loc) {
        return _index->insert(_txn, key, loc, true);
    }

    void commit(bool mayInterrupt) {
    }
private:
    PmseSortedDataInterface* _index;
    OperationContext* _txn;

};

SortedDataBuilderInterface* PmseSortedDataInterface::getBulkBuilder(
                OperationContext* txn, bool dupsAllowed) {
    return new PMStoreSortedDataBuilderInterface(this, txn);
}

}<|MERGE_RESOLUTION|>--- conflicted
+++ resolved
@@ -94,11 +94,8 @@
                         [&] {
                             tree->remove(pm_pool, owned, loc, dupsAllowed, _desc->keyPattern());
                         });
-<<<<<<< HEAD
     --_records;
 
-=======
->>>>>>> 2cb8cf95
     } catch (std::exception &e) {
         std::cout << e.what() << std::endl;
     }
