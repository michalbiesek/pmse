--- conflicted
+++ resolved
@@ -43,7 +43,7 @@
                                                  const IndexDescriptor* desc,
                                                  StringData dbpath,
                                                  std::map<std::string, pool_base> &pool_handler) : _records(0) {
-<<<<<<< HEAD
+    _desc = desc;
     try {
         if (pool_handler.count(ident.toString()) > 0) {
             pm_pool = pool<PmseTree>(pool_handler[ident.toString()]);
@@ -65,23 +65,6 @@
         log() << "Error handled: " << e.what();
         throw;
     }
-=======
-    _desc = desc;
-    if (pool_handler.count(ident.toString()) > 0) {
-        pm_pool = pool<PmseTree>(pool_handler[ident.toString()]);
-    } else {
-        filepath = dbpath;
-        std::string filename = filepath.toString() + ident.toString();
-        if (access(filename.c_str(), F_OK) != 0) {
-            pm_pool = pool<PmseTree>::create(filename.c_str(), "pmse",
-                                             10 * PMEMOBJ_MIN_POOL, 0666);
-        } else {
-            pm_pool = pool<PmseTree>::open(filename.c_str(), "pmse");
-        }
-        pool_handler.insert(std::pair<std::string, pool_base>(ident.toString(), pm_pool));
-    }
-    tree = pm_pool.get_root();
->>>>>>> 4551071c
 }
 
 /*
