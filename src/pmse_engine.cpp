/*
 * Copyright 2014-2016, Intel Corporation
 *
 * Redistribution and use in source and binary forms, with or without
 * modification, are permitted provided that the following conditions
 * are met:
 *
 *     * Redistributions of source code must retain the above copyright
 *       notice, this list of conditions and the following disclaimer.
 *
 *     * Redistributions in binary form must reproduce the above copyright
 *       notice, this list of conditions and the following disclaimer in
 *       the documentation and/or other materials provided with the
 *       distribution.
 *
 *     * Neither the name of the copyright holder nor the names of its
 *       contributors may be used to endorse or promote products derived
 *       from this software without specific prior written permission.
 *
 * THIS SOFTWARE IS PROVIDED BY THE COPYRIGHT HOLDERS AND CONTRIBUTORS
 * "AS IS" AND ANY EXPRESS OR IMPLIED WARRANTIES, INCLUDING, BUT NOT
 * LIMITED TO, THE IMPLIED WARRANTIES OF MERCHANTABILITY AND FITNESS FOR
 * A PARTICULAR PURPOSE ARE DISCLAIMED. IN NO EVENT SHALL THE COPYRIGHT
 * OWNER OR CONTRIBUTORS BE LIABLE FOR ANY DIRECT, INDIRECT, INCIDENTAL,
 * SPECIAL, EXEMPLARY, OR CONSEQUENTIAL DAMAGES (INCLUDING, BUT NOT
 * LIMITED TO, PROCUREMENT OF SUBSTITUTE GOODS OR SERVICES; LOSS OF USE,
 * DATA, OR PROFITS; OR BUSINESS INTERRUPTION) HOWEVER CAUSED AND ON ANY
 * THEORY OF LIABILITY, WHETHER IN CONTRACT, STRICT LIABILITY, OR TORT
 * (INCLUDING NEGLIGENCE OR OTHERWISE) ARISING IN ANY WAY OUT OF THE USE
 * OF THIS SOFTWARE, EVEN IF ADVISED OF THE POSSIBILITY OF SUCH DAMAGE.
 */


#define MONGO_LOG_DEFAULT_COMPONENT ::mongo::logger::LogComponent::kStorage

#include "mongo/platform/basic.h"
#include "mongo/base/disallow_copying.h"
#include "mongo/db/storage/ephemeral_for_test/ephemeral_for_test_record_store.h"
#include "mongo/db/storage/record_store.h"
#include "mongo/stdx/memory.h"
#include "mongo/db/catalog/collection_options.h"
#include "mongo/util/log.h"

#include "pmse_sorted_data_interface.h"
#include "pmse_record_store.h"
#include "pmse_engine.h"

#include <cstdlib>

namespace mongo {

PmseEngine::PmseEngine(std::string dbpath) : _DBPATH(dbpath) {
    std::string path = _DBPATH+_IDENT_FILENAME.toString();
    if (!boost::filesystem::exists(path)) {
        pop = pool<PmseList>::create(path, "identList", PMEMOBJ_MIN_POOL,
                                         S_IRWXU);
        log() << "Engine pool created";
    } else {
        pop = pool<PmseList>::open(path, "identList");
<<<<<<< HEAD
        log() << "Engine pool opened";
=======
        log() << "Open pool...";
>>>>>>> 4551071c
    }

    try {
        identList = pop.get_root();
    } catch (std::exception& e) {
        log() << "Error while creating PMSE engine:" << e.what() << std::endl;
    };
    identList->setPool(pop);
}

PmseEngine::~PmseEngine() {
<<<<<<< HEAD
=======
    for (auto p : _pool_handler) {
        p.second.close();
    }
>>>>>>> 4551071c
    pop.close();
}

Status PmseEngine::createRecordStore(OperationContext* opCtx, StringData ns, StringData ident,
                                     const CollectionOptions& options) {
    auto status = Status::OK();
    try {
        auto record_store = stdx::make_unique<PmseRecordStore>(ns, ident, options, _DBPATH, _pool_handler);
        identList->insertKV(ident.toString().c_str(), ns.toString().c_str());

    } catch(std::exception &e) {
        status = Status(ErrorCodes::OutOfDiskSpace, e.what());
    }
    return status;
}

std::unique_ptr<RecordStore> PmseEngine::getRecordStore(OperationContext* opCtx,
                                                        StringData ns,
                                                        StringData ident,
                                                        const CollectionOptions& options) {
    //TODO: Update ns in identList when collection change its ns
    return stdx::make_unique<PmseRecordStore>(ns, ident, options, _DBPATH, _pool_handler);
}

Status PmseEngine::createSortedDataInterface(OperationContext* opCtx,
                                             StringData ident,
                                             const IndexDescriptor* desc) {
<<<<<<< HEAD
    try {
        auto sorted_data_interface = PmseSortedDataInterface(ident, desc, _DBPATH, _pool_handler);
        identList->insertKV(ident.toString().c_str(), "");
    } catch (std::exception &e) {
        return Status(ErrorCodes::OutOfDiskSpace, e.what());
    }
=======
    identList->insertKV(ident.toString().c_str(), "");
>>>>>>> 4551071c
    return Status::OK();
}

SortedDataInterface* PmseEngine::getSortedDataInterface(OperationContext* opCtx,
                                                        StringData ident,
                                                        const IndexDescriptor* desc) {
    return new PmseSortedDataInterface(ident, desc, _DBPATH, _pool_handler);
}

Status PmseEngine::dropIdent(OperationContext* opCtx, StringData ident) {
    boost::filesystem::path path(_DBPATH);
    identList->deleteKV(ident.toString().c_str());
<<<<<<< HEAD
    if ( _pool_handler.count(ident.toString()) > 0 ) {
        _pool_handler[ident.toString()].close();
        _pool_handler.erase(ident.toString());
    }
=======
    _pool_handler[ident.toString()].close();
    _pool_handler.erase(ident.toString());
>>>>>>> 4551071c
    boost::filesystem::remove_all(path.string()+ident.toString());
    return Status::OK();
}

}<|MERGE_RESOLUTION|>--- conflicted
+++ resolved
@@ -57,11 +57,7 @@
         log() << "Engine pool created";
     } else {
         pop = pool<PmseList>::open(path, "identList");
-<<<<<<< HEAD
         log() << "Engine pool opened";
-=======
-        log() << "Open pool...";
->>>>>>> 4551071c
     }
 
     try {
@@ -73,12 +69,9 @@
 }
 
 PmseEngine::~PmseEngine() {
-<<<<<<< HEAD
-=======
     for (auto p : _pool_handler) {
         p.second.close();
     }
->>>>>>> 4551071c
     pop.close();
 }
 
@@ -106,16 +99,12 @@
 Status PmseEngine::createSortedDataInterface(OperationContext* opCtx,
                                              StringData ident,
                                              const IndexDescriptor* desc) {
-<<<<<<< HEAD
     try {
         auto sorted_data_interface = PmseSortedDataInterface(ident, desc, _DBPATH, _pool_handler);
         identList->insertKV(ident.toString().c_str(), "");
     } catch (std::exception &e) {
         return Status(ErrorCodes::OutOfDiskSpace, e.what());
     }
-=======
-    identList->insertKV(ident.toString().c_str(), "");
->>>>>>> 4551071c
     return Status::OK();
 }
 
@@ -128,15 +117,10 @@
 Status PmseEngine::dropIdent(OperationContext* opCtx, StringData ident) {
     boost::filesystem::path path(_DBPATH);
     identList->deleteKV(ident.toString().c_str());
-<<<<<<< HEAD
     if ( _pool_handler.count(ident.toString()) > 0 ) {
         _pool_handler[ident.toString()].close();
         _pool_handler.erase(ident.toString());
     }
-=======
-    _pool_handler[ident.toString()].close();
-    _pool_handler.erase(ident.toString());
->>>>>>> 4551071c
     boost::filesystem::remove_all(path.string()+ident.toString());
     return Status::OK();
 }
